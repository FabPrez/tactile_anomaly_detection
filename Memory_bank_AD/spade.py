import torch, sys, platform
import torch.nn as nn
from torch.utils.data import Dataset, DataLoader
from torch.optim import Adam

# Visualization tools
import torchvision
import torchvision.transforms.v2 as transforms
import torch.nn.functional as F
from torch.utils.data import Subset, ConcatDataset, DataLoader
import matplotlib.pyplot as plt
from PIL import Image
import numpy as np
from collections import OrderedDict
from tqdm import tqdm
from scipy.ndimage import gaussian_filter
import math

from torchvision.models import wide_resnet50_2, Wide_ResNet50_2_Weights
from sklearn.metrics import roc_curve, accuracy_score, confusion_matrix

# miei pacchetti
from data_loader import get_items, save_split_pickle, load_split_pickle
from view_utils import show_dataset_images, show_validation_grid_from_loader


# ----------------- CONFIG -----------------
CODICE_PEZZO = "PZ1"
POSITION    = "pos1"    # oppure "all"
TOP_K       = 5
IMG_SIZE    = 224       # input ResNet
SEED        = 42
P_PIX       = 99.0      # percentile per soglia pixel-level
GAUSSIAN_SIGMA = 4      # sigma per filtro gaussiano
# ------------------------------------------


# ---------- util ----------
def calc_dist_matrix(x, y):
    """Euclidean distance matrix tra righe di x (n,d) e y (m,d) -> (n,m)."""
    n = x.size(0)
    m = y.size(0)
    d = x.size(1)
    x = x.unsqueeze(1).expand(n, m, d)
    y = y.unsqueeze(0).expand(n, m, d)
    dist_matrix = torch.sqrt(torch.pow(x - y, 2).sum(2))
    return dist_matrix


def get_val_image_by_global_idx(val_loader, global_idx):
    """
    Ritorna l'immagine (CHW in [0,1]) del global_idx percorrendo val_loader in ordine.
    Richiede shuffle=False e stesse transform usate per le feature.
    """
    seen = 0
    for x, _ in val_loader:
        b = x.size(0)
        if seen + b > global_idx:
            return x[global_idx - seen].cpu().numpy()
        seen += b
    raise IndexError(f"indices out of range: {global_idx}, tot={seen}")

# ---------- dataset ----------
class MyDataset(Dataset):
    def __init__(self,
                 images,                     # Sequence[PIL.Image.Image] (RGB)
                 label_type: str,            # "good" -> 0, "fault" -> 1
                 transform=None,             # es. transforms.CenterCrop(IMG_SIZE)
                 masks=None                  # opzionale: Sequence[mask] (np.ndarray HxW o PIL), oppure None
                 ):
        assert label_type in {"good", "fault"}, "label_type deve essere 'good' o 'fault'"
        self.label_value = 0 if label_type == "good" else 1
        self.transform = transform

        # normalizza la lista maschere alla stessa lunghezza delle immagini
        if masks is None:
            masks = [None] * len(images)
        else:
            assert len(masks) == len(images), "masks deve avere stessa lunghezza di images"

        imgs_t, masks_t = [], []

        for img_pil, mk in zip(images, masks):
            # --- immagine ---
            assert isinstance(img_pil, Image.Image), "Le immagini devono essere PIL.Image"
            if transform is not None:
                img_pil = transform(img_pil)       # ancora PIL
            img_np = np.array(img_pil)             # (H,W,C) uint8
            img_t = torch.tensor(img_np, dtype=torch.float32).permute(2, 0, 1) / 255.0  # (C,H,W) in [0,1]
            H, W = img_t.shape[1], img_t.shape[2]

            # --- maschera ---
            if mk is None:                          # good o mask mancante → tutta zero
                mk_np = np.zeros((H, W), dtype=np.uint8)
            else:
                if isinstance(mk, Image.Image):
                    mk_pil = mk.convert("L")
                else:
                    # np.ndarray
                    mk_np0 = np.array(mk)           # può essere 0/1 o 0..255
                    mk_pil = Image.fromarray(mk_np0.astype(np.uint8), mode="L")
                # applica stesso transform geometrico (CenterCrop non interpola)
                if transform is not None:
                    mk_pil = transform(mk_pil)
                mk_np = np.array(mk_pil, dtype=np.uint8)
                # binarizza robustamente
                mk_np = (mk_np > 0).astype(np.uint8)
                # assicura stessa HxW dell'immagine
                if mk_np.shape != (H, W):
                    # fallback, dovrebbe raramente servire con stesso transform
                    mk_pil = Image.fromarray(mk_np, mode="L").resize((W, H), resample=Image.NEAREST)
                    mk_np = np.array(mk_pil, dtype=np.uint8)

            imgs_t.append(img_t)
            masks_t.append(torch.from_numpy(mk_np))    # (H,W) uint8 {0,1}

        self.data   = torch.stack(imgs_t)                                # (N, C, H, W)
        self.labels = torch.full((len(self.data),), self.label_value, dtype=torch.long)  # (N,)
        self.masks  = torch.stack(masks_t)                                # (N, H, W) uint8 {0,1}

        print('data shape ', self.data.shape)
        print('label shape', self.labels.shape)
        print('mask shape ', self.masks.shape)

    def __getitem__(self, idx):
        return self.data[idx], self.labels[idx], self.masks[idx]

    def __len__(self):
        return len(self.data)



def main():
    # device
    device = torch.device("cuda" if torch.cuda.is_available() else "cpu")
    print("**device found:", device)

    # transform deterministica
    pre_processing = transforms.Compose([transforms.CenterCrop(IMG_SIZE)])

    # ---- carico immagini + (per fault) maschere ----
    good_imgs_pil = get_items(CODICE_PEZZO, "rgb", label="good", positions=POSITION, return_type="pil")
    
    fault_imgs_pil, fault_masks_np = get_items(
        CODICE_PEZZO, "rgb", label="fault", positions=POSITION,
        return_type="pil",
        with_masks=True, mask_return_type="numpy", mask_binarize=True,  # binarie 0/1
        mask_align="order" 
    )
    
    # ---- dataset ----
    good_ds  = MyDataset(good_imgs_pil,  label_type='good',  transform=pre_processing, masks=None)
    fault_ds = MyDataset(fault_imgs_pil, label_type='fault', transform=pre_processing, masks=fault_masks_np)
    
    # split: train (solo good), val (k good + tutte fault)
    n_good, n_fault = len(good_ds), len(fault_ds)
    k = min(n_fault, n_good)

    g = torch.Generator().manual_seed(SEED)
    perm_good  = torch.randperm(n_good,  generator=g) # ordine casuale degli indici delle immagini good
    perm_fault = torch.randperm(n_fault, generator=g) # ordine casuale degli indici delle immagini fault

    val_good_idx   = perm_good[:k].tolist()
    train_good_idx = perm_good[k:].tolist()
    val_fault_idx  = perm_fault[:k].tolist()  # tutte le fault

    train_set     = Subset(good_ds,  train_good_idx)
    val_good_set  = Subset(good_ds,  val_good_idx)
    val_fault_set = Subset(fault_ds, val_fault_idx)
    val_set       = ConcatDataset([val_good_set, val_fault_set])
    
    # show_dataset_images(val_set, batch_size=5, show_mask=True)

    print(f"Train: {len(train_set)} good")
    print(f"Val:   {len(val_good_set)} good + {len(val_fault_set)} fault = {len(val_set)}")

    # DataLoader: su Windows evita multiprocess per stabilità (num_workers=0)
    pin = (device.type == "cuda")
    train_loader = DataLoader(train_set, batch_size=32, shuffle=True,  num_workers=0, pin_memory=pin)
    val_loader   = DataLoader(val_set,   batch_size=32, shuffle=False, num_workers=0, pin_memory=pin)

    # modello + hook
    weights = Wide_ResNet50_2_Weights.IMAGENET1K_V1
    model   = wide_resnet50_2(weights=weights).to(device)
    model.eval()

    outputs = []
    def hook(module, input, output):
        outputs.append(output)

    model.layer1[-1].register_forward_hook(hook)
    model.layer2[-1].register_forward_hook(hook)
    model.layer3[-1].register_forward_hook(hook)
    model.avgpool.register_forward_hook(hook)

    train_outputs = OrderedDict([('layer1', []), ('layer2', []), ('layer3', []), ('avgpool', [])])
    test_outputs  = OrderedDict([('layer1', []), ('layer2', []), ('layer3', []), ('avgpool', [])])

    # ====== TRAIN FEATURES (cache) ======
    try:
        train_outputs = load_split_pickle(CODICE_PEZZO, POSITION, split="train")
        print("[cache] Train features caricate da pickle.")
    except FileNotFoundError:
        print("[cache] Nessun pickle train: estraggo feature...")
        for x, y in tqdm(train_loader, desc='| feature extraction | train | custom |'):
            x = x.to(device, non_blocking=True)
            with torch.no_grad():
                _ = model(x)
            for k, v in zip(train_outputs.keys(), outputs):
                train_outputs[k].append(v.detach())
            outputs = []
        for k in train_outputs:
            train_outputs[k] = torch.cat(train_outputs[k], dim=0)
        save_split_pickle(train_outputs, CODICE_PEZZO, POSITION, split="train")
    
    # ci aspettiamo una struttura così di train_outputs:
    # {
    #     'layer1': Tensor (N, C1, H1, W1),
    #     'layer2': Tensor (N, C2, H2, W2),
    #     'layer3': Tensor (N, C3, H3, W3),
    #     'avgpool': Tensor (N, 2048, 1, 1),
    # }
    # dove N è il numero di immagini. Mentre AVGPOOL è l'ultimo strato della resnet in questione, questo va ad utilizzare 2048 numeri per descrivere l'intera feature map, mediando sui canali

    # ====== VAL FEATURES (cache) ======
    try:
        pack         = load_split_pickle(CODICE_PEZZO, POSITION, split="validation")
        test_outputs = pack['features']
        gt_list      = pack['labels']
        print("[cache] Validation features caricate da pickle.")
    except FileNotFoundError:
        print("[cache] Nessun pickle validation: estraggo feature...")
        gt_list = []
        for x, y in tqdm(val_loader, desc='| feature extraction | validation | custom |'):
            gt_list.extend(y.cpu().numpy())
            x = x.to(device, non_blocking=True)
            with torch.no_grad():
                _ = model(x)
            for k, v in zip(test_outputs.keys(), outputs):
                test_outputs[k].append(v.detach())
            outputs = []
        for k in test_outputs:
            test_outputs[k] = torch.cat(test_outputs[k], dim=0)
        pack = {'features': test_outputs, 'labels': np.array(gt_list, dtype=np.int64)}
        save_split_pickle(pack, CODICE_PEZZO, POSITION, split="validation")

    # --- controlli di allineamento ---
    gt_np = np.asarray(gt_list, dtype=np.int32)
    for k in test_outputs:
        assert test_outputs[k].shape[0] == len(gt_np), f"Mismatch batch su {k}"

    # ====== IMAGE-LEVEL: KNN su avgpool ======
    dist_matrix = calc_dist_matrix(
        torch.flatten(test_outputs['avgpool'], 1),    # (N_test, D)
        torch.flatten(train_outputs['avgpool'], 1))   # (N_train, D)
    
    # vado a calcolare la distanza euclidea considerenado un immagine fatta da 2048 numeri

    topk_values, topk_indexes = torch.topk(dist_matrix, k=TOP_K, dim=1, largest=False)
    scores = torch.mean(topk_values, dim=1).cpu().numpy()  # (N_test,)
    
    # lo score quindi, è la media delle distanze tra le immagini vicine.

    # selezione soglia per accuracy massima (usa solo gt image-level)
    # Supponi 5 score: [0.9, 0.8, 0.6, 0.3, 0.1] e vere etichette [1,1,0,0,0]. Come indici hai True Positive, Fale positive ec...
    # Abbassando la soglia (0.95→0.85→0.65→0.25→0.05) aumentano i positivi predetti: per ogni soglia ricalcoli TP, FP, TPR e FPR; collegando i punti ottieni la ROC.
    
    fpr, tpr, thresholds = roc_curve(gt_np, scores)
    accs = []
    for th in thresholds:
        preds = (scores >= th).astype(np.int32)
        accs.append(accuracy_score(gt_np, preds))
    best_idx = int(np.argmax(accs))
    best_thr = thresholds[best_idx]
    preds    = (scores >= best_thr).astype(np.int32)

    tn, fp, fn, tp = confusion_matrix(gt_np, preds, labels=[0, 1]).ravel()
    print(f"[image-level] threshold selezionata: {best_thr:.6f}")
    print(f"[image-level] immagini ANOMALE predette: {int(preds.sum())} su {len(preds)}")
    print(f"[image-level] accuracy: {accs[best_idx]*100:.2f}%")
    print(f"[image-level] CM -> TN:{tn}  FP:{fp}  FN:{fn}  TP:{tp}")
    

    # --- mostra tutte le immagini validation con il loro anomaly score ---
    N = len(gt_np)
    per_page = 2         # quante immagini per pagina
    cols = 4
    
    print(f"[check] len(val_loader.dataset) = {len(val_loader.dataset)}")
    print(f"[check] len(scores)             = {len(scores)}")

    # show_validation_grid_from_loader(val_loader.dataset, scores, preds, best_thr, per_page, cols)
    # show_validation_grid_from_loader(
    #     val_loader, scores, preds,
    #     per_page=2,
    #     show_mask=True,
    #     show_mask_product=True,
    #     overlay=True,           # se vuoi vedere anche l’overlay della mask
    #     overlay_alpha=0.45
    # )
    
    show_validation_grid_from_loader(
        val_loader, scores, preds,
        per_page=4, samples_per_row=2,
        show_mask=True, show_mask_product=True,
        overlay=True, overlay_alpha=0.45
    )

    asdfasfas


    # -------------- pixel level anomaly -----------------------------    
    score_map_list = []
    for t_idx in tqdm(range(test_outputs['avgpool'].shape[0]), '| localization | test | %s |' % CODICE_PEZZO):
        score_maps = []
        for layer_name in ['layer1', 'layer2', 'layer3']:  # for each layer

            # construct a gallery of features at all pixel locations of the K nearest neighbors
            topk_feat_map = train_outputs[layer_name][topk_indexes[t_idx]]
            test_feat_map = test_outputs[layer_name][t_idx:t_idx + 1]
            feat_gallery = topk_feat_map.transpose(3, 1).flatten(0, 2).unsqueeze(-1).unsqueeze(-1)

            # calculate distance matrix
            dist_matrix_list = []
            for d_idx in range(feat_gallery.shape[0] // 100):
                dist_matrix = torch.pairwise_distance(feat_gallery[d_idx * 100:d_idx * 100 + 100], test_feat_map)
                dist_matrix_list.append(dist_matrix)
            dist_matrix = torch.cat(dist_matrix_list, 0)

            # k nearest features from the gallery (k=1)
            score_map = torch.min(dist_matrix, dim=0)[0]
            score_map = F.interpolate(score_map.unsqueeze(0).unsqueeze(0), size=224,
                                        mode='bilinear', align_corners=False)
            score_maps.append(score_map)
        # average distance between the features
        score_map = torch.mean(torch.cat(score_maps, 0), dim=0)
        # apply gaussian smoothing on the score map
        score_map = gaussian_filter(score_map.squeeze().cpu().detach().numpy(), sigma=GAUSSIAN_SIGMA)
        score_map_list.append(score_map)

    # --- NORMALIZZAZIONE score map GLOBALE (solo sulle good) ---
    # 1. Calcola min e max globali sulle score map delle sole immagini good
    good_maps = [sm for sm, y in zip(score_map_list, gt_np) if y == 0]
    if len(good_maps) == 0:
        good_maps = score_map_list  # fallback: tutte
    global_min = np.min([sm.min() for sm in good_maps])
    global_max = np.max([sm.max() for sm in good_maps])

    # 2. Normalizza tutte le score map usando questi valori globali
    maps_norm = []
    for sm in score_map_list:
        sm_n = (sm - global_min) / (global_max - global_min + 1e-8)
        maps_norm.append(sm_n)

    # 3. Calcola la soglia percentile SOLO sui pixel delle immagini good (normalizzate globalmente)
    pix_good = []
    for sm_n, y in zip(maps_norm, gt_np):
        if y == 0:
            pix_good.append(sm_n.ravel())
    if len(pix_good) == 0:
        pix_good = [sm_n.ravel() for sm_n in maps_norm]
    pix_good = np.concatenate(pix_good)
    thr_pix = float(np.percentile(pix_good, P_PIX))
    print(f"[pixel-level] soglia percentile {P_PIX}% (su pixel delle immagini good, normalizzazione globale) = {thr_pix:.4f}")

    # 4. Applica la soglia a tutte le score map normalizzate globalmente
    masks = []
    for sm_n in maps_norm:
        masks.append((sm_n >= thr_pix).astype(np.uint8))

    print(f"[pixel-level] immagini: {len(masks)} | threshold globale (percentile) = {thr_pix:.4f}")

<<<<<<< HEAD
    # # 4) Visualizza
    # show_pixel_localization_grid(
    #     dataset=val_set,
    #     score_maps_norm=maps_norm,
    #     masks=masks,
    #     rows=2, cols=3,
    #     cmap_name="jet",
    #     suptitle=f"Pixel localization (percentile={P_PIX}%, thr={thr_pix:.3f})"
    # )
    
    # MANUAL_TRESHOLD = 0.65
    
    # masks, maps_norm = make_pixel_masks_manual(
    #     score_map_list,
    #     dataset=val_set,
    #     threshold=MANUAL_TRESHOLD,
    #     normalize_each=True
    # )
    
    # print(f"[pixel-level] soglia usata: {MANUAL_TRESHOLD} | immagini: {len(masks)}")

    # show_pixel_localization_grid(
    #     dataset=val_set,
    #     score_maps_norm=maps_norm,
    #     masks=masks,
    #     rows=2, cols=3,
    #     cmap_name="jet",
    #     suptitle=f"Pixel localization (thr={MANUAL_TRESHOLD})"
    # )

=======
    # 5. Visualizza
    show_pixel_localization_grid(
        dataset=val_set,
        score_maps_norm=maps_norm,
        masks=masks,
        rows=2, cols=3,
        cmap_name="jet",
        suptitle=f"Pixel localization (percentile={P_PIX}%, thr={thr_pix:.3f}, global norm)"
    )

    # --- Soglia manuale su mappe normalizzate globalmente ---
    MANUAL_TRESHOLD = 0.65
    masks_manual = []
    for sm_n in maps_norm:
        masks_manual.append((sm_n >= MANUAL_TRESHOLD).astype(np.uint8))
    print(f"[pixel-level] soglia usata: {MANUAL_TRESHOLD} | immagini: {len(masks_manual)}")
    show_pixel_localization_grid(
        dataset=val_set,
        score_maps_norm=maps_norm,
        masks=masks_manual,
        rows=2, cols=3,
        cmap_name="jet",
        suptitle=f"Pixel localization (thr={MANUAL_TRESHOLD}, global norm)"
    )
>>>>>>> 5c5bdf00
    

if __name__ == "__main__":
    main()<|MERGE_RESOLUTION|>--- conflicted
+++ resolved
@@ -370,7 +370,6 @@
 
     print(f"[pixel-level] immagini: {len(masks)} | threshold globale (percentile) = {thr_pix:.4f}")
 
-<<<<<<< HEAD
     # # 4) Visualizza
     # show_pixel_localization_grid(
     #     dataset=val_set,
@@ -401,32 +400,6 @@
     #     suptitle=f"Pixel localization (thr={MANUAL_TRESHOLD})"
     # )
 
-=======
-    # 5. Visualizza
-    show_pixel_localization_grid(
-        dataset=val_set,
-        score_maps_norm=maps_norm,
-        masks=masks,
-        rows=2, cols=3,
-        cmap_name="jet",
-        suptitle=f"Pixel localization (percentile={P_PIX}%, thr={thr_pix:.3f}, global norm)"
-    )
-
-    # --- Soglia manuale su mappe normalizzate globalmente ---
-    MANUAL_TRESHOLD = 0.65
-    masks_manual = []
-    for sm_n in maps_norm:
-        masks_manual.append((sm_n >= MANUAL_TRESHOLD).astype(np.uint8))
-    print(f"[pixel-level] soglia usata: {MANUAL_TRESHOLD} | immagini: {len(masks_manual)}")
-    show_pixel_localization_grid(
-        dataset=val_set,
-        score_maps_norm=maps_norm,
-        masks=masks_manual,
-        rows=2, cols=3,
-        cmap_name="jet",
-        suptitle=f"Pixel localization (thr={MANUAL_TRESHOLD}, global norm)"
-    )
->>>>>>> 5c5bdf00
     
 
 if __name__ == "__main__":
