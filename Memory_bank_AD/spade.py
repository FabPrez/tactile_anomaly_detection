--- conflicted
+++ resolved
@@ -35,14 +35,9 @@
 IMG_SIZE    = 224       # input ResNet
 SEED        = 42
 
-<<<<<<< HEAD
 VIS_VALID_DATASET = False
 VIS_PREDICTION_ON_VALID_DATASET = False
 GAUSSIAN_SIGMA = 4      # sigma per filtro gaussiano
-=======
-VIS_VALID_DATASET = True
-GAUSSIAN_SIGMA = 2      # sigma per filtro gaussiano
->>>>>>> c0b53d5b
 # ------------------------------------------
 
 
