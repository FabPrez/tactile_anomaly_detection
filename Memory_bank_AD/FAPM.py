# filename: FAPM.py
# Repo-faithful (FAPM): near/far memory + fn_selector + sub-patch (coarse=4, fine=16) + scoring w*max(...)
# - NESSUNA normalizzazione ImageNet sugli input
# - Auto-build pickle se mancano, con chiavi compatibili con la repo ufficiale:
#     final_near_core_c, final_far_core_c, final_near_core_f, final_far_core_f, fn_selector_c, fn_selector_f
# - Integrato con le tue utility (datasets, loaders, valutazione)

import os, math, time, random, pickle
from typing import List, Dict, Tuple, Optional

import numpy as np
import torch
import torch.nn.functional as F
from torch import nn
from tqdm import tqdm

from torchvision.models import wide_resnet50_2, Wide_ResNet50_2_Weights

# NEW: per valutazione image-level
import matplotlib.pyplot as plt
from sklearn.metrics import roc_curve, roc_auc_score, confusion_matrix

# ==== tue utility (stesso naming che usi altrove) ====
from data_loader import build_ad_datasets, make_loaders, save_split_pickle, load_split_pickle
from ad_analysis import run_pixel_level_evaluation, print_pixel_report

try:
    from scipy.ndimage import gaussian_filter
    HAS_SCIPY = True
except Exception:
    HAS_SCIPY = False

# ---------------- CONFIG ----------------
METHOD               = "FAPM"     # nome metodo per salvataggio pickle (cartelle tue utility)
<<<<<<< HEAD
CODICE_PEZZO         = "PZ3"
=======
CODICE_PEZZO         = "PZ5"
>>>>>>> 15251a6f

TRAIN_POSITIONS      = ["pos1"]
VAL_GOOD_PER_POS     = 20
VAL_GOOD_SCOPE       = ["pos1"]
VAL_FAULT_SCOPE      = ["pos1"]
GOOD_FRACTION        = 1.0  #0.2 #0.3 #0.5 #0.7  #1.0

IMG_SIZE             = 224
SEED                 = 42

# Post-process
GAUSSIAN_SIGMA       = 4          # smoothing post-heatmap

# --- Coreset & Adaptive near/far (repo-style) ---
CORESET_RATIO        = 0.10       # near ratio
ADAPTIVE_RATIO       = 2.0        # far = near * ADAPTIVE_RATIO
SELECTOR_PERCENTILE  = 90         # celle "difficili" = d_imax in top p%

# Inference
K_NN                 = 4          # n_neighbors=4 (repo)
BATCH_TEST           = 1          # la repo testa con batch_size=1; qui supportiamo >1, ma RC omogenea

# ---------------------------------------------------


# ============ Backbone STPM (hook layer2 & layer3, AvgPool 3x3 s=1 p=1) ============
class STPM(nn.Module):
    def __init__(self, device="cpu"):
        super().__init__()
        # carico i pesi ImageNet, ma NON applico normalizzazione ai dati (richiesto dall'utente)
        self.resnet = wide_resnet50_2(weights=Wide_ResNet50_2_Weights.IMAGENET1K_V1).to(device).eval()
        self._feats: List[torch.Tensor] = []

        def hook_t(_m, _in, out):
            self._feats.append(out)

        # hook su layer2 e layer3 (come repo)
        self.resnet.layer2.register_forward_hook(hook_t)
        self.resnet.layer3.register_forward_hook(hook_t)
        self.device = device

    def _reset(self):
        self._feats = []

    @torch.inference_mode()
    def forward(self, x: torch.Tensor) -> Tuple[torch.Tensor, torch.Tensor]:
        self._reset()
        _ = self.resnet(x)
        assert len(self._feats) == 2, "Hook non ha catturato layer2/layer3"
        # AvgPool 3x3 s=1 p=1 (repo)
        f = F.avg_pool2d(self._feats[0], kernel_size=3, stride=1, padding=1)  # layer2 ~ 28x28 per 224x224
        c = F.avg_pool2d(self._feats[1], kernel_size=3, stride=1, padding=1)  # layer3 ~ 14x14
        return f, c


# ==================== utilità geometriche & clustering ====================
def pairwise_distances(x: torch.Tensor, y: torch.Tensor) -> torch.Tensor:
    return torch.cdist(x, y, p=2.0)

def kcenter_greedy(X: torch.Tensor, m: int, seed: int = 0) -> np.ndarray:
    """
    Greedy k-center su righe di X (N,d). Ritorna indici numpy (m,).
    """
    N = X.shape[0]
    m = max(1, min(int(m), N))
    if N == 0:
        return np.zeros((0,), dtype=np.int64)
    rng = random.Random(seed)
    start = rng.randrange(N)
    centers = [start]
    min_d = pairwise_distances(X, X[start:start+1, :]).squeeze(1)  # (N,)
    for _ in range(1, m):
        idx = torch.argmax(min_d).item()
        centers.append(idx)
        d_new = pairwise_distances(X, X[idx:idx+1, :]).squeeze(1)
        min_d = torch.minimum(min_d, d_new)
    return np.array(centers, dtype=np.int64)

def compute_cell_dimax(X: torch.Tensor, centers_idx: np.ndarray) -> float:
    """
    Dato X (N,d) e indici dei centroidi (m,), restituisce d_imax = max distanza punto->centro assegnato.
    """
    if X.numel() == 0 or centers_idx.size == 0:
        return 0.0
    C = X[centers_idx]                     # (m,d)
    D = pairwise_distances(X, C)           # (N,m)
    assign = torch.argmin(D, dim=1)        # (N,)
    radii = D[torch.arange(X.shape[0]), assign]
    return float(radii.max().item())


# ==================== feature → per cella e sub-patch ====================
def _split_into_cells_and_subpatches(feat: torch.Tensor, layer: str) -> torch.Tensor:
    """
    feat: (1, C, H, W). layer='fine'→ layer2 (28x28), 'coarse'→ layer3 (14x14)
    Restituisce:
      - fine:  (49, 16, C)  # 7x7 celle, ciascuna suddivisa in 4x4 = 16 sub-patch
      - coarse:(49,  4, C)  # 7x7 celle, ciascuna suddivisa in 2x2 = 4  sub-patch
    """
    assert feat.dim() == 4 and feat.shape[0] == 1
    _, C, H, W = feat.shape
    if layer == "fine":
        # 28x28 = (7*4) x (7*4)
        assert H % 7 == 0 and W % 7 == 0, "Dimensioni inattese per layer2"
        h_sub = H // 7  # 4
        w_sub = W // 7  # 4
    else:
        # 14x14 = (7*2) x (7*2)
        assert H % 7 == 0 and W % 7 == 0, "Dimensioni inattese per layer3"
        h_sub = H // 7  # 2
        w_sub = W // 7  # 2

    # [C, 7, h_sub, 7, w_sub] → [7,7,h_sub,w_sub,C] → [49, h_sub*w_sub, C]
    t = feat[0]  # (C,H,W)
    t = t.view(C, 7, h_sub, 7, w_sub).permute(1, 3, 2, 4, 0).contiguous()  # (7,7,h_sub,w_sub,C)
    t = t.view(7 * 7, h_sub * w_sub, C)  # (49, sub, C)
    return t


@torch.inference_mode()
def collect_train_vectors(
    device: torch.device,
    model: STPM,
    train_loader: torch.utils.data.DataLoader,
) -> Dict[str, List[List[np.ndarray]]]:
    """
    Raccoglie vettori per cella & subpatch da tutte le immagini GOOD di train.
    Ritorna dizionario:
      fine_list  : 49 liste, ognuna di 16 liste di np.ndarray (N_i x C)
      coarse_list: 49 liste, ognuna di  4 liste di np.ndarray (N_i x C)
    """
    fine_list  = [[[] for _ in range(16)] for __ in range(49)]
    coarse_list= [[[] for _ in range(4)]  for __ in range(49)]

    for (x, _y, _m) in tqdm(train_loader, desc="[FAPM|train] collect GOOD vectors (per cell & subpatch)"):
        x = x.to(device, non_blocking=True)
        f, c = model(x)  # (B,Cf,28,28), (B,Cc,14,14) aggregati (AvgPool 3x3)

        B = f.shape[0]
        for b in range(B):
            fb = f[b:b+1]
            cb = c[b:b+1]
            # split
            fine_ = _split_into_cells_and_subpatches(fb, layer="fine")    # (49,16,Cf)
            coarse_ = _split_into_cells_and_subpatches(cb, layer="coarse") # (49, 4,Cc)

            fine_np = fine_.cpu().numpy()
            coarse_np = coarse_.cpu().numpy()

            for cell in range(49):
                for sp in range(16):
                    fine_list[cell][sp].append(fine_np[cell, sp])
                for sp in range(4):
                    coarse_list[cell][sp].append(coarse_np[cell, sp])

        del x, f, c
        if device.type == "cuda":
            torch.cuda.empty_cache()

    # stack in array (N x C) per ciascun (cell,sub)
    for cell in range(49):
        for sp in range(16):
            fine_list[cell][sp] = np.stack(fine_list[cell][sp], axis=0).astype(np.float32)
        for sp in range(4):
            coarse_list[cell][sp] = np.stack(coarse_list[cell][sp], axis=0).astype(np.float32)

    return {"fine_list": fine_list, "coarse_list": coarse_list}


# ==================== costruzione near/far + selector (repo-style) ====================
def _build_layer_memory(
    layer_list: List[List[np.ndarray]],          # 49 x S list of np arrays (N x C)
    coreset_ratio: float,
    adaptive_ratio: float,
    selector_percentile: float,
    seed: int,
) -> Tuple[np.ndarray, np.ndarray, np.ndarray]:
    """
    layer_list: 49 celle × S subpatch; ognuno è (N x C)
    Ritorna tuple:
      near_bank: (49, S, M_near, C)
      far_bank : (49, S, M_far , C)
        selector : (49,) boolean (True => usa far a test-time)
    """
    S = len(layer_list[0])  # 16 (fine) o 4 (coarse)
    N = layer_list[0][0].shape[0]  # #GOOD train (costante)
    C = layer_list[0][0].shape[1]

    m_near = max(1, int(math.floor(coreset_ratio * N)))
    m_far  = max(1, int(math.floor(adaptive_ratio * m_near)))
    m_near = min(m_near, N)
    m_far  = min(m_far,  N)

    # Per coerenza tensori rettangolari, usiamo m_near/m_far costanti su tutte le celle
    near_bank = np.zeros((49, S, m_near, C), dtype=np.float32)
    far_bank  = np.zeros((49, S, m_far , C), dtype=np.float32)

    # 1) d_imax (base, con m_near) per ciascuna cella (media sui subpatch per robustezza)
    dmax_cells: List[float] = []
    per_cell_dmax: List[float] = [0.0 for _ in range(49)]

    for cell in range(49):
        d_acc = []
        for sp in range(S):
            X = torch.from_numpy(layer_list[cell][sp])
            idx = kcenter_greedy(X, m=m_near, seed=seed)
            dmax = compute_cell_dimax(X, idx)
            d_acc.append(dmax)
        per_cell_dmax[cell] = float(np.mean(d_acc))
        dmax_cells.append(per_cell_dmax[cell])

    thr = np.percentile(np.asarray(dmax_cells, dtype=np.float32), selector_percentile)
    selector = np.asarray([d >= thr for d in per_cell_dmax], dtype=np.bool_)

    # 2) costruzione near/far
    for cell in range(49):
        for sp in range(S):
            X = torch.from_numpy(layer_list[cell][sp])
            # near
            idx_n = kcenter_greedy(X, m=m_near, seed=seed)
            near_bank[cell, sp] = X[idx_n].cpu().numpy().astype(np.float32)
            # far
            idx_f = kcenter_greedy(X, m=m_far, seed=seed)
            far_bank[cell, sp]  = X[idx_f].cpu().numpy().astype(np.float32)

    return near_bank, far_bank, selector


@torch.inference_mode()
def build_memory_payload(
    device: torch.device,
    model: STPM,
    train_loader: torch.utils.data.DataLoader,
) -> Dict[str, np.ndarray]:
    # 1) raccogli i vettori per (cell, subpatch)
    raw = collect_train_vectors(device, model, train_loader)
    fine_list, coarse_list = raw["fine_list"], raw["coarse_list"]

    # 2) costruisci near/far + selector per ciascun layer
    near_f, far_f, sel_f = _build_layer_memory(
        fine_list, CORESET_RATIO, ADAPTIVE_RATIO, SELECTOR_PERCENTILE, SEED
    )
    near_c, far_c, sel_c = _build_layer_memory(
        coarse_list, CORESET_RATIO, ADAPTIVE_RATIO, SELECTOR_PERCENTILE, SEED
    )

    # 3) payload con chiavi repo
    payload = {
        "final_near_core_f": near_f,               # (49,16,M_near,Cf)
        "final_far_core_f":  far_f,                # (49,16,M_far ,Cf)
        "final_near_core_c": near_c,               # (49, 4,M_near,Cc)
        "final_far_core_c":  far_c,                # (49, 4,M_far ,Cc)
        "fn_selector_f":     sel_f.astype(np.uint8).reshape(-1, 1),  # (49,1) compatibile con squeeze()
        "fn_selector_c":     sel_c.astype(np.uint8).reshape(-1, 1),
        # info opzionali
        "cfg": {
            "coreset_ratio": float(CORESET_RATIO),
            "adaptive_ratio": float(ADAPTIVE_RATIO),
            "selector_percentile": float(SELECTOR_PERCENTILE),
            "k_nn": int(K_NN),
            "seed": int(SEED),
        }
    }
    return payload


# ==================== INFERENCE (repo-like) ====================
def _cdist_topk_mean(q: torch.Tensor, bank: torch.Tensor, k: int) -> torch.Tensor:
    """
    q:    (P, C)           # sub-patch query, P=16 (fine) o 4 (coarse)
    bank: (P, M, C)        # banca per cella, M = m_near o m_far
    return: (P, k)         # sempre k NN (con padding se M < k)
    """
    # Trattiamo P come batch: cdist((P,1,C),(P,M,C)) -> (P,1,M) -> (P,M)
    D = torch.cdist(q.unsqueeze(1), bank)   # (P, 1, M)
    D = D.squeeze(1)                        # (P, M)
    M = D.shape[1]

    # k effettivo = quanti vettori ci sono davvero in memory
    k_eff = min(k, M)
    vals, _ = torch.topk(D, k=k_eff, largest=False, dim=1)  # (P, k_eff)

    # Se ho meno di k vettori in memoria, replico l'ultimo vicino
    # per avere comunque (P, k) ed evitare mismatch di shape.
    if k_eff < k:
        last = vals[:, -1:].expand(-1, k - k_eff)           # (P, k - k_eff)
        vals = torch.cat([vals, last], dim=1)               # (P, k)

    return vals


@torch.inference_mode()
def inference_single_image(
    device: torch.device,
    model: STPM,
    x: torch.Tensor,                       # (1,3,H,W)
    mem: Dict[str, np.ndarray],
) -> Tuple[np.ndarray, float]:
    """
    Restituisce:
      anomaly_map_resized_blur (IMG_SIZE x IMG_SIZE, float32)
      image_score (float)
    """
    # 1) estrai feature
    f, c = model(x)  # (1,Cf,28,28) & (1,Cc,14,14)

    # 2) split in (49,sub,C)
    fine_q   = _split_into_cells_and_subpatches(f, layer="fine")    # (49,16,Cf)
    coarse_q = _split_into_cells_and_subpatches(c, layer="coarse")  # (49, 4,Cc)

    # 3) carica memory su device
    near_f = torch.from_numpy(mem["final_near_core_f"]).to(device)     # (49,16,Mn,Cf)
    far_f  = torch.from_numpy(mem["final_far_core_f"]).to(device)      # (49,16,Mf,Cf)
    near_c = torch.from_numpy(mem["final_near_core_c"]).to(device)     # (49, 4,Mn,Cc)
    far_c  = torch.from_numpy(mem["final_far_core_c"]).to(device)      # (49, 4,Mf,Cc)
    sel_f  = torch.from_numpy(mem["fn_selector_f"]).to(device).squeeze().bool()  # (49,)
    sel_c  = torch.from_numpy(mem["fn_selector_c"]).to(device).squeeze().bool()  # (49,)

    # 4) per cella: scegli near/far e calcola kNN
    score_patch_f = torch.zeros((49, 16, K_NN), device=device, dtype=torch.float32)
    score_patch_c = torch.zeros((49,  4, K_NN), device=device, dtype=torch.float32)

    for cell in range(49):
        # fine
        qf = fine_q[cell].to(device)  # (16,Cf)
        bf = (far_f[cell] if sel_f[cell] else near_f[cell])  # (16,M,Cf)
        score_patch_f[cell] = _cdist_topk_mean(qf, bf, K_NN)  # (16,k)

        # coarse
        qc = coarse_q[cell].to(device)  # (4,Cc)
        bc = (far_c[cell] if sel_c[cell] else near_c[cell])  # (4,M,Cc)
        score_patch_c[cell] = _cdist_topk_mean(qc, bc, K_NN)  # (4,k)

    # 5) allinea coarse (4) a fine (16) ripetendo ×4 (repo)
    score_patch_c_up = score_patch_c.repeat_interleave(4, dim=1)  # (49,16,k)

    # 6) somma fine+coarse → score_patch totale (49,16,k)
    score_patch = score_patch_f + score_patch_c_up

    # 7) anomaly map a 28x28 (repo: rearrange '(h1 h) (w1 w) v -> (h1 w1 h w) v' con h1=7,w1=4)
    #    Prima ricaviamo solo il primo NN per la mappa (indice 0)
    amap_49x16 = score_patch[:, :, 0]  # (49,16)
    # mapping a 28x28:
    #   input (49,16) = (h1*h, w1*w) con h1=7,h=7, w1=4,w=4  ->  (h1*w1, h*w) = (28,28)
    # costruiamo via view/permute per evitare dipendenze einops
    # Prima rimappiamo (49 -> 7x7) e (16 -> 4x4)
    amap = amap_49x16.view(7, 7, 4, 4).permute(0, 2, 1, 3).contiguous().view(28, 28)  # (28,28)

    # 8) image-level score (repo):
    #    score_patches: (49*16, k) = (28*28, k)
    score_patches = score_patch.view(49 * 16, K_NN)  # (784, k)
    # w = 1 - (max(softmax(N_b)) )
    Nb = score_patches[torch.argmax(score_patches[:, 0])]  # (k,)
    w = 1.0 - (torch.exp(Nb).max() / torch.exp(Nb).sum())
    image_score = float(w.item() * score_patches[:, 0].max().item())

    # 9) resize a IMG_SIZE e blur
    amap_res = F.interpolate(amap.unsqueeze(0).unsqueeze(0), size=IMG_SIZE,
                             mode="bilinear", align_corners=False).squeeze().cpu().numpy().astype(np.float32)
    if GAUSSIAN_SIGMA > 0 and HAS_SCIPY:
        amap_res = gaussian_filter(amap_res, sigma=GAUSSIAN_SIGMA)

    return amap_res, image_score


# ==================== VALIDAZIONE ====================
@torch.inference_mode()
def run_validation(
    device: torch.device,
    model: STPM,
    val_loader: torch.utils.data.DataLoader,
    mem_payload: Dict[str, np.ndarray],
) -> Dict:
    raw_score_maps: List[np.ndarray] = []
    img_scores: List[float] = []
    gt_img, gt_masks = [], []

    t0, N = time.time(), 0
    for (x, y, m) in tqdm(val_loader, desc="[FAPM|test] validation"):
        x = x.to(device, non_blocking=True)
        gt_img.extend(y.cpu().numpy())
        gt_masks.extend(m.cpu().numpy())

        B = x.shape[0]
        for b in range(B):
            amap, s = inference_single_image(device, model, x[b:b+1], mem_payload)
            raw_score_maps.append(amap)
            img_scores.append(s)
        N += B

        del x
        if device.type == "cuda":
            torch.cuda.empty_cache()

    fps = N / max(1e-9, (time.time() - t0))
    print(f"[FAPM] validation FPS ≈ {fps:.2f}")

    return {
        "raw_score_maps": raw_score_maps,
        "img_scores": np.asarray(img_scores, dtype=np.float32),
        "gt_img": np.asarray(gt_img, dtype=np.int32),
        "gt_masks": gt_masks,
        "fps": fps,
    }


# ==================== MAIN ====================
def main():
    torch.manual_seed(SEED)
    random.seed(SEED)
    np.random.seed(SEED)
    device = torch.device("cuda" if torch.cuda.is_available() else "cpu")

    # Nessuna normalizzazione: transform=None
    transform = None

    # Datasets & loaders (GOOD/FAULT come da tue utility)
    train_set, val_set, meta = build_ad_datasets(
        part=CODICE_PEZZO,
        img_size=IMG_SIZE,
        train_positions=TRAIN_POSITIONS,
        val_fault_scope=VAL_FAULT_SCOPE,
        val_good_scope=VAL_GOOD_SCOPE,
        val_good_per_pos=VAL_GOOD_PER_POS,
        good_fraction=GOOD_FRACTION,
        seed=SEED,
        transform=transform,
    )
    TRAIN_TAG = meta["train_tag"]
    print("[meta]", meta)
    print(f"Train GOOD (pos {meta['train_positions']}): {meta['counts']['train_good']}")
    print(f"Val   GOOD: {meta['counts']['val_good']}")
    print(f"Val  FAULT (pos {meta['val_fault_positions']}): {meta['counts']['val_fault']}")
    print(f"Val  TOT: {meta['counts']['val_total']}")

    # === Unica modifica richiesta: batch di validazione = 1 (repo-faithful) ===
    train_loader, _ = make_loaders(train_set, val_set, batch_size=max(8, BATCH_TEST), device=device)
    _, val_loader   = make_loaders(train_set, val_set, batch_size=1,                   device=device)

    # Backbone
    model = STPM(device=device).to(device).eval()

    # Memory: carica pickle repo-style oppure costruisci
    need_build = False
    try:
        mem_payload = load_split_pickle(CODICE_PEZZO, TRAIN_TAG, split="train", method=METHOD)
        required = {
            "final_near_core_c", "final_far_core_c",
            "final_near_core_f", "final_far_core_f",
            "fn_selector_c", "fn_selector_f"
        }
        if not required.issubset(set(mem_payload.keys())):
            print("[pickle] trovato ma con chiavi non compatibili → rebuild")
            need_build = True
    except FileNotFoundError:
        need_build = True

    if need_build:
        print("[pickle] Nessuna memory compatibile → build near/far + selector (repo-style)")
        mem_payload = build_memory_payload(device, model, train_loader)
        save_split_pickle(mem_payload, CODICE_PEZZO, TRAIN_TAG, split="train", method=METHOD)
        print("[pickle] Memory salvata (repo-style).")
    else:
        print("[pickle] Memory caricata da cache (repo-style).")

    # Validazione
    out = run_validation(device, model, val_loader, mem_payload)

    # ================= IMAGE-LEVEL  =================
    img_scores = out["img_scores"]                 # (N_img,)
    gt_img     = out["gt_img"].astype(np.int32)    # 0=good, 1=fault

    # ROC, AUC
    fpr, tpr, thresholds = roc_curve(gt_img, img_scores)
    auc_img = roc_auc_score(gt_img, img_scores)
    print(f"[image-level] ROC-AUC ({CODICE_PEZZO}/train={TRAIN_TAG}): {auc_img:.3f}")

    # Soglia di Youden
    J = tpr - fpr
    best_idx = int(np.argmax(J))
    best_thr = float(thresholds[best_idx])

    preds = (img_scores >= best_thr).astype(np.int32)
    tn, fp, fn, tp = confusion_matrix(gt_img, preds, labels=[0, 1]).ravel()
    print(f"[image-level] soglia (Youden) = {best_thr:.6f}")
    print(f"[image-level] CM -> TN:{tn}  FP:{fp}  FN:{fn}  TP:{tp}")
    print(f"[image-level] TPR:{tpr[best_idx]:.3f}  FPR:{fpr[best_idx]:.3f}")

    # Curva ROC 
    fig, ax = plt.subplots(1, 2, figsize=(10, 4))
    ax[0].plot(fpr, tpr, label=f"AUC={auc_img:.3f}")
    ax[0].plot([0, 1], [0, 1], 'k--', linewidth=1)
    ax[0].set_title("Image-level ROC")
    ax[0].set_xlabel("FPR")
    ax[0].set_ylabel("TPR")
    ax[0].legend()
    plt.tight_layout()
    plt.show()

    print(f"[check] len(val_loader.dataset) = {len(val_loader.dataset)}")
    print(f"[check] len(img_scores)         = {len(img_scores)}")

    # ================ PIXEL-LEVEL  ================
    results = run_pixel_level_evaluation(
        score_map_list=list(out["raw_score_maps"]),
        val_set=val_set,
        img_scores=out["img_scores"],
        use_threshold="pro",
        fpr_limit=0.01,
        vis=True,
        vis_ds_or_loader=val_loader.dataset
    )
    print_pixel_report(results, title=f"{METHOD} | {CODICE_PEZZO}/train={TRAIN_TAG}")


if __name__ == "__main__":
    main()<|MERGE_RESOLUTION|>--- conflicted
+++ resolved
@@ -32,11 +32,7 @@
 
 # ---------------- CONFIG ----------------
 METHOD               = "FAPM"     # nome metodo per salvataggio pickle (cartelle tue utility)
-<<<<<<< HEAD
 CODICE_PEZZO         = "PZ3"
-=======
-CODICE_PEZZO         = "PZ5"
->>>>>>> 15251a6f
 
 TRAIN_POSITIONS      = ["pos1"]
 VAL_GOOD_PER_POS     = 20
